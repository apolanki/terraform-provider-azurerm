---
subcategory: "Database"
layout: "azurerm"
page_title: "Azure Resource Manager: azurerm_mssql_database"
description: |-
  Manages a MS SQL Database.
---

# azurerm_mssql_database

Manages a MS SQL Database.

## Example Usage

```hcl
provider "azurerm" {
  features {}
}

resource "azurerm_resource_group" "example" {
  name     = "example-resources"
  location = "West Europe"
}

resource "azurerm_storage_account" "example" {
  name                     = "examplesa"
  resource_group_name      = azurerm_resource_group.example.name
  location                 = azurerm_resource_group.example.location
  account_tier             = "Standard"
  account_replication_type = "LRS"
}

resource "azurerm_sql_server" "example" {
  name                         = "example-sqlserver"
  resource_group_name          = azurerm_resource_group.example.name
  location                     = azurerm_resource_group.example.location
  version                      = "12.0"
  administrator_login          = "4dm1n157r470r"
  administrator_login_password = "4-v3ry-53cr37-p455w0rd"
}

resource "azurerm_mssql_database" "test" {
  name           = "acctest-db-d"
  server_id      = azurerm_sql_server.example.id
  collation      = "SQL_Latin1_General_CP1_CI_AS"
  license_type   = "LicenseIncluded"
  max_size_gb    = 4
  read_scale     = true
  sku_name       = "BC_Gen5_2"
  zone_redundant = true

  extended_auditing_policy {
    storage_endpoint                        = azurerm_storage_account.example.primary_blob_endpoint
    storage_account_access_key              = azurerm_storage_account.example.primary_access_key
    storage_account_access_key_is_secondary = true
    retention_in_days                       = 6
  }


  tags = {
    foo = "bar"
  }

}
```

## Argument Reference

The following arguments are supported:

* `name` - (Required) The name of the Ms SQL Database. Changing this forces a new resource to be created.

* `server_id` - (Required) The id of the Ms SQL Server on which to create the database. Changing this forces a new resource to be created.

~> **NOTE:** This setting is still required for "Serverless" SKU's

* `auto_pause_delay_in_minutes` - (Optional) Time in minutes after which database is automatically paused. A value of `-1` means that automatic pause is disabled. This property is only settable for General Purpose Serverless databases.

* `create_mode` - (Optional) The create mode of the database. Possible values are `Copy`, `Default`, `OnlineSecondary`, `PointInTimeRestore`, `Restore`, `RestoreExternalBackup`, `RestoreExternalBackupSecondary`, `RestoreLongTermRetentionBackup` and `Secondary`. 

* `creation_source_database_id` - (Optional) The id of the source database to be referred to create the new database. This should only be used for databases with `create_mode` values that use another database as reference. Changing this forces a new resource to be created.

* `collation` - (Optional) Specifies the collation of the database. Changing this forces a new resource to be created.

* `elastic_pool_id` - (Optional) Specifies the ID of the elastic pool containing this database.

* `extended_auditing_policy` - (Optional) A `extended_auditing_policy` block as defined below.

* `license_type` - (Optional) Specifies the license type applied to this database. Possible values are `LicenseIncluded` and `BasePrice`.

* `long_term_retention_policy` - (Optional) A `long_term_retention_policy` block as defined below.

* `max_size_gb` - (Optional) The max size of the database in gigabytes. 

* `min_capacity` - (Optional) Minimal capacity that database will always have allocated, if not paused. This property is only settable for General Purpose Serverless databases.

* `restore_point_in_time` - (Required) Specifies the point in time (ISO8601 format) of the source database that will be restored to create the new database. This property is only settable for `create_mode`= `PointInTimeRestore`  databases.

* `read_replica_count` - (Optional) The number of readonly secondary replicas associated with the database to which readonly application intent connections may be routed. This property is only settable for Hyperscale edition databases.

* `read_scale` - (Optional) If enabled, connections that have application intent set to readonly in their connection string may be routed to a readonly secondary replica. This property is only settable for Premium and Business Critical databases.

* `sample_name` - (Optional) Specifies the name of the sample schema to apply when creating this database. Possible value is `AdventureWorksLT`.

<<<<<<< HEAD
* `short_term_retention_policy` - (Optional) A `short_term_retention_policy` block as defined below.

* `sku_name` - (Optional) Specifies the name of the sku used by the database. Changing this forces a new resource to be created. For example, `GP_S_Gen5_2`,`HS_Gen4_1`,`BC_Gen5_2`, `ElasticPool`, `Basic`,`S0`, `P2` ,`DW100c`, `DS100`.
=======
* `sku_name` - (Optional) Specifies the name of the sku used by the database. Only changing this from tier `Hyperscale` to another tier will force a new resource to be created. For example, `GP_S_Gen5_2`,`HS_Gen4_1`,`BC_Gen5_2`, `ElasticPool`, `Basic`,`S0`, `P2` ,`DW100c`, `DS100`.
>>>>>>> f3e1e1e0

~> **NOTE** The default sku_name value may differ between Azure locations depending on local availability of Gen4/Gen5 capacity.

* `threat_detection_policy` - (Optional) Threat detection policy configuration. The `threat_detection_policy` block supports fields documented below.

* `zone_redundant` - (Optional) Whether or not this database is zone redundant, which means the replicas of this database will be spread across multiple availability zones. This property is only settable for Premium and Business Critical databases.

* `tags` - (Optional) A mapping of tags to assign to the resource.

---
a `threat_detection_policy` block supports the following:

* `state` - (Required) The State of the Policy. Possible values are `Enabled`, `Disabled` or `New`.
* `disabled_alerts` - (Optional) Specifies a list of alerts which should be disabled. Possible values include `Access_Anomaly`, `Sql_Injection` and `Sql_Injection_Vulnerability`.
* `email_account_admins` - (Optional) Should the account administrators be emailed when this alert is triggered?
* `email_addresses` - (Optional) A list of email addresses which alerts should be sent to.
* `retention_days` - (Optional) Specifies the number of days to keep in the Threat Detection audit logs.
* `storage_account_access_key` - (Optional) Specifies the identifier key of the Threat Detection audit storage account. Required if `state` is `Enabled`.
* `storage_endpoint` - (Optional) Specifies the blob storage endpoint (e.g. https://MyAccount.blob.core.windows.net). This blob storage will hold all Threat Detection audit logs. Required if `state` is `Enabled`.
* `use_server_default` - (Optional) Should the default server policy be used? Defaults to `Disabled`.

---

A `extended_auditing_policy` block supports the following:

* `storage_account_access_key` - (Required)  Specifies the access key to use for the auditing storage account.
* `storage_endpoint` - (Required) Specifies the blob storage endpoint (e.g. https://MyAccount.blob.core.windows.net).
* `storage_account_access_key_is_secondary` - (Optional) Specifies whether `storage_account_access_key` value is the storage's secondary key.
* `retention_in_days` - (Optional) Specifies the number of days to retain logs for in the storage account.

---

A `long_term_retention_policy` block supports the following:

* `weekly_retention` - (Optional) The weekly retention policy for an LTR backup in an ISO 8601 format. Valid value is between 1 to 520 weeks. e.g. `P1Y`, `P1M`, `P1W` or `P7D`.
* `monthly_retention` - (Optional) The monthly retention policy for an LTR backup in an ISO 8601 format. Valid value is between 1 to 120 months. e.g. `P1Y`, `P1M`, `P4W` or `P30D`.
* `yearly_retention` - (Optional) The yearly retention policy for an LTR backup in an ISO 8601 format. Valid value is between 1 to 10 years. e.g. `P1Y`, `P12M`, `P52W` or `P365D`.
* `week_of_year` - (Optional) The week of year to take the yearly backup in an ISO 8601 format. Value has to be between `1` and `52`.

---

A `short_term_retention_policy` block supports the following:

* `retention_days` - (Required) Point In Time Restore configuration. Value has to be between `7` and `35`.

## Attributes Reference

The following attributes are exported:

* `id` - The ID of the MS SQL Database.

## Timeouts

The `timeouts` block allows you to specify [timeouts](https://www.terraform.io/docs/configuration/resources.html#timeouts) for certain actions:

* `create` - (Defaults to 60 minutes) Used when creating the MS SQL Database.
* `update` - (Defaults to 60 minutes) Used when updating the MS SQL Database.
* `read` - (Defaults to 5 minutes) Used when retrieving the MS SQL Database.
* `delete` - (Defaults to 60 minutes) Used when deleting the MS SQL Database.

## Import

SQL Database can be imported using the `resource id`, e.g.

```shell
terraform import azurerm_mssql_database.example /subscriptions/00000000-0000-0000-0000-000000000000/resourceGroups/group1/providers/Microsoft.Sql/servers/server1/databases/example1
```<|MERGE_RESOLUTION|>--- conflicted
+++ resolved
@@ -102,13 +102,9 @@
 
 * `sample_name` - (Optional) Specifies the name of the sample schema to apply when creating this database. Possible value is `AdventureWorksLT`.
 
-<<<<<<< HEAD
 * `short_term_retention_policy` - (Optional) A `short_term_retention_policy` block as defined below.
 
-* `sku_name` - (Optional) Specifies the name of the sku used by the database. Changing this forces a new resource to be created. For example, `GP_S_Gen5_2`,`HS_Gen4_1`,`BC_Gen5_2`, `ElasticPool`, `Basic`,`S0`, `P2` ,`DW100c`, `DS100`.
-=======
 * `sku_name` - (Optional) Specifies the name of the sku used by the database. Only changing this from tier `Hyperscale` to another tier will force a new resource to be created. For example, `GP_S_Gen5_2`,`HS_Gen4_1`,`BC_Gen5_2`, `ElasticPool`, `Basic`,`S0`, `P2` ,`DW100c`, `DS100`.
->>>>>>> f3e1e1e0
 
 ~> **NOTE** The default sku_name value may differ between Azure locations depending on local availability of Gen4/Gen5 capacity.
 
